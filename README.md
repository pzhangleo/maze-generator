--- conflicted
+++ resolved
@@ -29,7 +29,6 @@
 python -m maze_generator.cli export-pdf [参数]
 ```
 
-<<<<<<< HEAD
 每个子命令在通用参数之外，还额外提供了以下选项：
 
 | 子命令 | 额外参数 | 说明 |
@@ -69,17 +68,7 @@
 ```
 
 上面的命令会生成六边形迷宫的 SVG 预览与解答图。同样的参数也适用于 `generate`（ASCII）与 `export-pdf`。当选择 `hex` 时，ASCII 输出会使用适配六边形的字符排布，而 PDF 与 SVG 则采用相应的六边形几何布局。
-=======
-### 通用参数
 
-所有子命令都支持以下参数：
-
-- `--difficulty {easy,medium,hard}`：选择难度，默认 `medium`。难度会根据最终的迷宫格子数量自动调整循环密度，因此自定义尺寸也能得到合适复杂度。
-- `--width --height`：自定义迷宫宽和高，传入任意正整数（大于 1）。如果指定则覆盖难度默认尺寸。
-- `--seed`：设置随机种子以便复现。
-- `--style {classic,blueprint,night}`：选择渲染样式。
-- `--cell-shape {square,hex}`：选择迷宫格子形状，默认为 `square`。
->>>>>>> fbad0893
 
 ### 生成 ASCII 预览
 
@@ -89,30 +78,22 @@
 
 终端会直接输出 ASCII 版迷宫，适合快速验证参数效果。
 
-<<<<<<< HEAD
 提示：若使用 `--cell-shape hex`，生成的 ASCII 会自动转为适配六边形网格的字符画格式。
 
-=======
->>>>>>> fbad0893
+
 ### 生成 SVG 预览
 
 ```bash
 python -m maze_generator.cli preview --difficulty hard --style blueprint --output previews
 ```
 
-<<<<<<< HEAD
 该命令会在指定目录（默认 `previews/`，不存在时会自动创建）生成两份文件：
 
 - `maze_<style>.svg`：迷宫图。
 - `maze_<style>_solution.svg`：带解答路径的迷宫图。
 
 命令执行后会在终端打印两个 SVG 文件的路径，方便脚本自动化处理或调试。
-=======
-该命令会在指定目录（默认 `previews/`）生成两份文件：
 
-- `maze_<style>.svg`：迷宫图。
-- `maze_<style>_solution.svg`：带解答路径的迷宫图。
->>>>>>> fbad0893
 
 ### 导出 PDF
 
@@ -120,7 +101,6 @@
 python -m maze_generator.cli export-pdf --difficulty medium --style night --pdf output/maze.pdf --title "Team Maze Challenge"
 ```
 
-<<<<<<< HEAD
 导出的 PDF 含两页，第一页为迷宫，第二页为解答页。若提供 `--title`，第一页会显示标题，第二页自动添加 `Solution – <标题>`。命令执行
 完成后会打印最终生成的 PDF 路径，便于脚本继续处理或提示用户；默认输出文件名为 `maze.pdf`，可通过 `--pdf` 自定义。
 
@@ -133,9 +113,6 @@
 - `export-pdf`：导出两页 PDF，适合打印或分享，可用 `--pdf` 自定义文件名。
 
 你可以针对不同格式重复使用相同的尺寸、样式与格子形状参数，实现一致配置下的多种导出方式。
-=======
-导出的 PDF 含两页，第一页为迷宫，第二页为解答页。若提供 `--title`，第一页会显示标题，第二页自动添加 `Solution – <标题>`。
->>>>>>> fbad0893
 
 ## 以库形式使用
 
@@ -144,7 +121,6 @@
 ```python
 from pathlib import Path
 
-<<<<<<< HEAD
 from maze_generator import Maze, export_maze_pdf, generate_maze, save_preview_images
 from maze_generator.render import render_maze_figure
 from maze_generator.styles import get_style
@@ -179,18 +155,6 @@
 - `generate_maze` 返回一个已经生成好的迷宫对象，可直接调用 `ascii_render()`、`solve()` 等方法。
 - `save_preview_images` 返回包含迷宫与解答 SVG 文件路径的结果对象，属性为 `figure_path` 与 `solution_path`，并允许通过 `prefix` 控制输出文件名前缀。
 - `export_maze_pdf` 生成两页 PDF，返回最终的 `Path` 对象；如需直接获取 SVG 字符串，可结合 `render_maze_figure` 与 `get_style()`。
-=======
-from maze_generator import generate_maze, save_preview_images, export_maze_pdf
-
-maze = generate_maze(difficulty="medium", seed=123, cell_shape="hex")
-preview = save_preview_images(maze, style_name="classic", directory=Path("previews"))
-export_maze_pdf(maze, style_name="night", pdf_path=Path("maze.pdf"), metadata="My Maze")
-```
-
-- `generate_maze` 返回一个已经生成好的迷宫对象，包含求解和 ASCII 渲染等实用方法。
-- `save_preview_images` 返回包含迷宫与解答 SVG 文件路径的结果对象。
-- `export_maze_pdf` 生成两页 PDF，并返回输出文件路径。
->>>>>>> fbad0893
 
 ## 目录结构
 
